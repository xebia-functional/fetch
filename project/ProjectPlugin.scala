--- conflicted
+++ resolved
@@ -15,13 +15,8 @@
       Seq(
         libraryDependencies ++=
           Seq(
-<<<<<<< HEAD
-            "org.typelevel" %%% "cats-effect" % "3.0.1",
-            "org.scalatest" %%% "scalatest"   % "3.2.6" % "test"
-=======
             "org.typelevel" %%% "cats-effect" % "2.4.1",
             "org.scalatest" %%% "scalatest"   % "3.2.7" % "test"
->>>>>>> b16b0df1
           )
       )
 
