import microsites.MicrositesPlugin.autoImport._
import com.typesafe.sbt.site.SitePlugin.autoImport._
import sbt.Keys._
import sbt._
import microsites._
import org.portablescala.sbtplatformdeps.PlatformDepsPlugin.autoImport._

object ProjectPlugin extends AutoPlugin {

  override def trigger: PluginTrigger = allRequirements

  object autoImport {

    lazy val commonCrossDependencies =
      Seq(
        libraryDependencies ++=
          Seq(
            "org.typelevel" %%% "cats-effect" % "3.5.1",
            "org.scalatest" %%% "scalatest"   % "3.2.16" % "test"
          )
      )

    lazy val micrositeSettings: Seq[Def.Setting[_]] = Seq(
      micrositeName             := "Fetch",
      micrositeDescription      := "Simple & Efficient data fetching",
      micrositeBaseUrl          := "fetch",
      micrositeDocumentationUrl := "/fetch/docs",
      micrositeHighlightTheme   := "tomorrow",
      micrositeExternalLayoutsDirectory := (Compile / resourceDirectory).value / "microsite" / "_layouts",
      micrositeExternalIncludesDirectory := (Compile / resourceDirectory).value / "microsite" / "_includes",
      micrositeDataDirectory := (Compile / resourceDirectory).value / "microsite" / "_data",
      micrositeTheme         := "pattern",
      micrositePalette := Map(
        "brand-primary"   -> "#DD4949",
        "brand-secondary" -> "#104051",
        "brand-tertiary"  -> "#EFF2F3",
        "gray-dark"       -> "#48474C",
        "gray"            -> "#8D8C92",
        "gray-light"      -> "#E3E2E3",
        "gray-lighter"    -> "#F4F3F9",
        "white-color"     -> "#FFFFFF"
      ),
      makeSite / includeFilter := "*.html" | "*.css" | "*.png" | "*.svg" | "*.jpg" | "*.gif" | "*.js" | "*.json" | "*.swf" | "*.md",
      micrositeGithubToken  := Option(System.getenv().get("GITHUB_TOKEN")),
      micrositePushSiteWith := GitHub4s,
      micrositeConfigYaml := ConfigYml(
        yamlPath = Some((Compile / resourceDirectory).value / "microsite" / "custom-config.yml")
      ),
      micrositeCDNDirectives := CdnDirectives(
        cssList = List(
          "css/custom.css"
        )
      )
    )

    lazy val docsSettings: Seq[Def.Setting[_]] =
      micrositeSettings ++ Seq(
        scalacOptions ~= (_.filterNot(Set("-Ywarn-unused-import", "-Ywarn-dead-code"))),
        doc / aggregate := true
      )

    lazy val examplesSettings = Seq(
      libraryDependencies ++= Seq(
        "io.circe"     %% "circe-generic"       % "0.14.6",
        "org.tpolecat" %% "doobie-core"         % "1.0.0-RC4",
        "org.tpolecat" %% "doobie-h2"           % "1.0.0-RC4",
        "org.tpolecat" %% "atto-core"           % "0.9.5",
        "org.http4s"   %% "http4s-blaze-client" % "0.23.15",
        "org.http4s"   %% "http4s-circe"        % "0.23.23",
<<<<<<< HEAD
        "redis.clients" % "jedis"               % "4.4.4",
        "io.circe"     %% "circe-parser"        % "0.14.5" % Test,
=======
        "redis.clients" % "jedis"               % "4.4.3",
        "io.circe"     %% "circe-parser"        % "0.14.6" % Test,
>>>>>>> 890621fe
        "org.slf4j"     % "slf4j-simple"        % "2.0.7"  % Test
      )
    ) ++ commonCrossDependencies
  }

  override def projectSettings: Seq[Def.Setting[_]] =
    Seq(
      scalacOptions := {
        val withStripedLinter = scalacOptions.value filterNot Set("-Xlint", "-Xfuture").contains
        (CrossVersion.partialVersion(scalaBinaryVersion.value) match {
          case Some((2, 13)) => withStripedLinter :+ "-Ymacro-annotations"
          case _             => withStripedLinter
        }) :+ "-language:higherKinds"
      },
      libraryDependencies ++= {
        CrossVersion.partialVersion(scalaVersion.value) match {
          case Some((3, _)) => Seq()
          case _ =>
            Seq(
              compilerPlugin("org.typelevel" % "kind-projector" % "0.13.2" cross CrossVersion.full),
              compilerPlugin("com.olegpy" %% "better-monadic-for" % "0.3.1")
            )
        }
      },
      scalacOptions := Seq(
        "-unchecked",
        "-deprecation",
        "-feature",
        "-Ywarn-dead-code",
        "-language:higherKinds",
        "-language:existentials",
        "-language:postfixOps"
      ) ++ (CrossVersion.partialVersion(scalaVersion.value) match {
        case Some((3, _))  => Seq("-source:3.0-migration", "-Ykind-projector")
        case Some((2, 13)) => Seq("-Ywarn-dead-code")
        case _             => Seq("-Ywarn-dead-code", "-Ypartial-unification")
      })
    )

}<|MERGE_RESOLUTION|>--- conflicted
+++ resolved
@@ -67,13 +67,8 @@
         "org.tpolecat" %% "atto-core"           % "0.9.5",
         "org.http4s"   %% "http4s-blaze-client" % "0.23.15",
         "org.http4s"   %% "http4s-circe"        % "0.23.23",
-<<<<<<< HEAD
         "redis.clients" % "jedis"               % "4.4.4",
-        "io.circe"     %% "circe-parser"        % "0.14.5" % Test,
-=======
-        "redis.clients" % "jedis"               % "4.4.3",
         "io.circe"     %% "circe-parser"        % "0.14.6" % Test,
->>>>>>> 890621fe
         "org.slf4j"     % "slf4j-simple"        % "2.0.7"  % Test
       )
     ) ++ commonCrossDependencies
