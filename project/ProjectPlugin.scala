--- conflicted
+++ resolved
@@ -15,13 +15,8 @@
       Seq(
         libraryDependencies ++=
           Seq(
-<<<<<<< HEAD
-            "org.typelevel" %%% "cats-effect" % "3.2.9",
-            "org.scalatest" %%% "scalatest"   % "3.2.9" % "test"
-=======
             "org.typelevel" %%% "cats-effect" % "3.2.8",
             "org.scalatest" %%% "scalatest"   % "3.2.10" % "test"
->>>>>>> 3002a74b
           )
       )
 
