--- conflicted
+++ resolved
@@ -5,13 +5,8 @@
 addCommandAlias("ci-docs", "github; mdoc; headerCreateAll; publishMicrosite")
 addCommandAlias("ci-publish", "github; ci-release")
 
-<<<<<<< HEAD
-lazy val scala212         = "2.12.17"
+lazy val scala212         = "2.12.18"
 lazy val scala213         = "2.13.11"
-=======
-lazy val scala212         = "2.12.18"
-lazy val scala213         = "2.13.10"
->>>>>>> 5334002e
 lazy val scala3Version    = "3.3.0"
 lazy val scala2Versions   = Seq(scala212, scala213)
 lazy val allScalaVersions = scala2Versions :+ scala3Version
